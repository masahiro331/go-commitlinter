--- conflicted
+++ resolved
@@ -1,11 +1,7 @@
 name: Test
 on:
   pull_request:
-<<<<<<< HEAD
-    types: [edited]
-=======
     types: [edited, opened]
->>>>>>> 68a65215
 env:
   GO_VERSION: "1.17"
 jobs:
@@ -17,13 +13,4 @@
       - name: Go pull request message linter
         uses: masahiro331/go-commitlinter@0.1.1
         env:
-<<<<<<< HEAD
-          PR: ${{ github.event.number }}
-          ACTION: ${{ github.event.action }}
-          ID: ${{ github.event.id }}
-          TITLE: ${{ github.event.pull_request.title }}
-          TITLE2: ${{ github.event.title }}
-          GH_TOKEN: ${{ secrets.GITHUB_TOKEN }}
-=======
-          TITLE: ${{ github.event.pull_request.title }}
->>>>>>> 68a65215
+          TITLE: ${{ github.event.pull_request.title }}