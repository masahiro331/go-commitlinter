--- conflicted
+++ resolved
@@ -62,17 +62,10 @@
       - name: Set up go-commitlinter
         run: go install github.com/masahiro331/go-commitlinter@0.0.1
       - name: Run Pull Request Lint
-<<<<<<< HEAD
-        run: echo $TITLE | go-commitlinter
-        env:
-          TITLE: ${{ github.event.pull_request.title }}
-=======
         run: gh pr view $PR | head -n 1  | cut -f 2 | go-commitlinter
         env:
           PR: ${{ github.event.number }}
           GH_TOKEN: ${{ secrets.GITHUB_TOKEN }}
-
->>>>>>> 227a7e9e
 ```
 
 ## Custom Rules
